use std::convert::TryFrom;
use std::error::Error;
use std::fmt;

// `u64` is used because the BER encoding library uses this type for tag numbers.
const GET_REQUEST_TAG_NUM: u64 = 0;
const GET_NEXT_REQUEST_TAG_NUM: u64 = 1;
const RESPONSE_TAG_NUM: u64 = 2;
const SET_REQUEST_TAG_NUM: u64 = 3;
const GET_BULK_REQUEST_TAG_NUM: u64 = 5;
const INFORM_REQUEST_TAG_NUM: u64 = 6;
const SNMP_TRAP_TAG_NUM: u64 = 7;
const REPORT_TAG_NUM: u64 = 8;

/// Represents a PDU type.
///
/// PDU types are encoded as implicit tags.
<<<<<<< HEAD
#[derive(Debug, Copy, Clone, Eq, PartialEq, Hash, Default)]
=======
#[derive(Default, Debug, Copy, Clone, Eq, PartialEq, Hash)]
>>>>>>> a4149829
pub enum PduType {
    #[default]
    GetRequest = GET_REQUEST_TAG_NUM as isize,
    GetNextRequest = GET_NEXT_REQUEST_TAG_NUM as isize,
    Response = RESPONSE_TAG_NUM as isize,
    SetRequest = SET_REQUEST_TAG_NUM as isize,
    GetBulkRequest = GET_BULK_REQUEST_TAG_NUM as isize,
    InformRequest = INFORM_REQUEST_TAG_NUM as isize,
    SnmpTrap = SNMP_TRAP_TAG_NUM as isize,
    Report = REPORT_TAG_NUM as isize,
}

/// Error returned when the conversion from `u64` to `PduType` fails.
#[derive(Clone, Copy, Debug, Eq, PartialEq, Hash)]
pub struct IntToPduTypeError;

impl IntToPduTypeError {
    fn description(&self) -> &str {
        "not a valid PDU type"
    }
}

impl Error for IntToPduTypeError {}

impl fmt::Display for IntToPduTypeError {
    fn fmt(&self, formatter: &mut fmt::Formatter) -> fmt::Result {
        self.description().fmt(formatter)
    }
}

impl TryFrom<u64> for PduType {
    type Error = IntToPduTypeError;

    /// Tries to create a `PduType` from a `u64`.
    ///
    /// # Errors
    ///
    /// This returns an error if the `u64` doesn't match a PDU type.
    fn try_from(integer: u64) -> Result<Self, Self::Error> {
        let result = match integer {
            GET_REQUEST_TAG_NUM => Self::GetRequest,
            GET_NEXT_REQUEST_TAG_NUM => Self::GetNextRequest,
            RESPONSE_TAG_NUM => Self::Response,
            SET_REQUEST_TAG_NUM => Self::SetRequest,
            GET_BULK_REQUEST_TAG_NUM => Self::GetBulkRequest,
            INFORM_REQUEST_TAG_NUM => Self::InformRequest,
            SNMP_TRAP_TAG_NUM => Self::SnmpTrap,
            REPORT_TAG_NUM => Self::Report,
            _ => return Err(IntToPduTypeError),
        };

        Ok(result)
    }
}<|MERGE_RESOLUTION|>--- conflicted
+++ resolved
@@ -15,11 +15,7 @@
 /// Represents a PDU type.
 ///
 /// PDU types are encoded as implicit tags.
-<<<<<<< HEAD
-#[derive(Debug, Copy, Clone, Eq, PartialEq, Hash, Default)]
-=======
 #[derive(Default, Debug, Copy, Clone, Eq, PartialEq, Hash)]
->>>>>>> a4149829
 pub enum PduType {
     #[default]
     GetRequest = GET_REQUEST_TAG_NUM as isize,
