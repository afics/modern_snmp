use crate::ObjectIdent;
use std::convert::TryInto;
use yasna::{
    self, tags, ASN1Error, ASN1ErrorKind, ASN1Result, BERReader, DERWriter, Tag, TagClass,
};

/// Represents a variable binding.
///
/// # Examples
///
/// ```
/// use snmp_mp::{ObjectIdent, VarBind, VarValue};
///
/// let name = ObjectIdent::from_slice(&[0x01, 0x03, 0x06, 0x01, 0x02, 0x01, 0x01, 0x01, 0x00]);
/// let var_bind = VarBind::new(name);
/// assert_eq!(var_bind.value(), &VarValue::Unspecified);
/// ```
#[derive(Clone, Debug, Eq, PartialEq, Hash)]
pub struct VarBind {
    name: ObjectIdent,
    value: VarValue,
}

impl VarBind {
    /// Constructs a new `VarBind` with the passed [ObjectIdent](struct.ObjectIdent.html) and a
    /// value of [VarValue::Unspecified](enum.VarValue.html#variant.Unspecified).
    ///
    /// # Examples
    ///
    /// ```
    /// # use snmp_mp::{ObjectIdent, VarBind, VarValue};
    /// let name = ObjectIdent::from_slice(&[0x01, 0x03, 0x06, 0x01, 0x02, 0x01, 0x01, 0x01, 0x00]);
    /// let var_bind = VarBind::new(name);
    /// assert_eq!(var_bind.value(), &VarValue::Unspecified);
    /// ```
    pub fn new(name: ObjectIdent) -> Self {
        Self {
            name,
            value: VarValue::Unspecified,
        }
    }

    /// Constructs a new `VarBind` with the passed [ObjectIdent](struct.ObjectIdent.html) and
    /// [VarValue](enum.VarValue.html).
    ///
    /// # Examples
    ///
    /// ```
    /// # use snmp_mp::{ObjectIdent, VarBind, VarValue};
    /// let name = ObjectIdent::from_slice(&[0x01, 0x03, 0x06, 0x01, 0x02, 0x01, 0x01, 0x01, 0x00]);
    /// let value = VarValue::String(b"System description".to_vec());
    /// let var_bind = VarBind::with_value(name, value);
    /// assert_eq!(var_bind.value(), &VarValue::String(b"System description".to_vec()));
    /// ```
    pub fn with_value(name: ObjectIdent, value: VarValue) -> Self {
        Self { name, value }
    }

    /// Returns the variable name.
    ///
    /// # Examples
    ///
    /// ```
    /// # use snmp_mp::{ObjectIdent, VarBind, VarValue};
    /// let name = ObjectIdent::from_slice(&[0x01, 0x03, 0x06, 0x01, 0x02, 0x01, 0x01, 0x01, 0x00]);
    /// let var_bind = VarBind::new(name.clone());
    /// assert_eq!(var_bind.name(), &name);
    /// ```
    pub fn name(&self) -> &ObjectIdent {
        &self.name
    }

    /// Sets the variable name.
    ///
    /// # Examples
    ///
    /// ```
    /// # use snmp_mp::{ObjectIdent, VarBind, VarValue};
    /// let name = ObjectIdent::from_slice(&[0x01, 0x03, 0x06, 0x01, 0x02, 0x01, 0x01, 0x01, 0x00]);
    /// let mut var_bind = VarBind::new(name);
    /// let new_name = ObjectIdent::from_slice(&[0x01, 0x03, 0x06, 0x01, 0x02, 0x01, 0x01, 0x01, 0x01]);
    /// var_bind.set_name(new_name.clone());
    ///
    /// assert_eq!(var_bind.name(), &new_name);
    /// ```
    pub fn set_name(&mut self, name: ObjectIdent) -> &mut Self {
        self.name = name;
        self
    }

    /// Returns the variable value.
    ///
    /// # Examples
    ///
    /// ```
    /// # use snmp_mp::{ObjectIdent, VarBind, VarValue};
    /// let name = ObjectIdent::from_slice(&[0x01, 0x03, 0x06, 0x01, 0x02, 0x01, 0x01, 0x01, 0x00]);
    /// let var_bind = VarBind::new(name);
    /// assert_eq!(var_bind.value(), &VarValue::Unspecified);
    /// ```
    pub fn value(&self) -> &VarValue {
        &self.value
    }

    /// Sets the variable value.
    ///
    /// # Examples
    ///
    /// ```
    /// # use snmp_mp::{ObjectIdent, VarBind, VarValue};
    /// let name = ObjectIdent::from_slice(&[0x01, 0x03, 0x06, 0x01, 0x02, 0x01, 0x01, 0x01, 0x00]);
    /// let mut var_bind = VarBind::new(name);
    /// let new_value = VarValue::NoSuchInstance;
    /// var_bind.set_value(new_value.clone());
    ///
    /// assert_eq!(var_bind.value(), &new_value);
    /// ```
    pub fn set_value(&mut self, value: VarValue) -> &mut Self {
        self.value = value;
        self
    }

    pub(crate) fn encode(&self, writer: DERWriter) {
        writer.write_sequence(|writer| {
            writer.next().write_oid(&self.name.0);
            self.value.encode(writer.next());
        });
    }

    pub(crate) fn decode(reader: BERReader) -> ASN1Result<Self> {
        reader.read_sequence(|reader| {
            let name = Self::read_oid(reader.next())?;
            let value = VarValue::decode(reader.next())?;

            Ok(VarBind { name, value })
        })
    }

    // The BER parsing library returns an error when a byte equals 128. So use a more lenient OID
    // decoding scheme accepting this case.
    fn read_oid(reader: BERReader) -> ASN1Result<ObjectIdent> {
        let der_value = reader.read_tagged_der()?;
        if der_value.tag() != tags::TAG_OID {
            return Err(ASN1Error::new(ASN1ErrorKind::Invalid));
        }

        let buf = der_value.value();
        if buf.is_empty() || buf[buf.len() - 1] >= 128 {
            return Err(ASN1Error::new(ASN1ErrorKind::Invalid));
        }

        let mut components = Vec::new();
        let mut sub_id: u64 = 0;
        for &byte in buf.iter() {
            sub_id = sub_id
                .checked_mul(128)
                .ok_or_else(|| ASN1Error::new(ASN1ErrorKind::IntegerOverflow))?
                + (byte & 127) as u64;
            if (byte & 128) == 0 {
                if components.is_empty() {
                    let id_0 = if sub_id < 40 {
                        0
                    } else if sub_id < 80 {
                        1
                    } else {
                        2
                    };
                    let id_1 = sub_id - 40 * id_0;
                    components.push(id_0);
                    components.push(id_1);
                } else {
                    components.push(sub_id);
                }

                sub_id = 0;
            }
        }

        Ok(ObjectIdent::new(components))
    }
}

/// Represents a variable binding value.
///
/// # Examples
///
/// ```
/// use snmp_mp::VarValue;
///
/// let var_value = VarValue::Int(1);
/// ```
<<<<<<< HEAD
#[derive(Clone, Debug, Eq, PartialEq, Hash, Default)]
=======
#[derive(Default, Clone, Debug, Eq, PartialEq, Hash)]
>>>>>>> a4149829
pub enum VarValue {
    /// The Integer32 type represents integer-valued information between -2^31 and 2^31-1 inclusive
    /// (-2_147_483_648 to 2_147_483_647 decimal).
    Int(i32),
    /// The OCTET STRING type represents arbitrary binary or textual data.
    String(Vec<u8>),
    /// The OBJECT IDENTIFIER type represents administratively assigned names.
    ObjectId(ObjectIdent),
    /// The IpAddress type represents a 32-bit internet address.  It is represented as an OCTET
    /// STRING of length 4, in network byte-order.
    IpAddress([u8; 4]),
    /// The Counter32 type represents a non-negative integer which monotonically increases until it
    /// reaches a maximum value of 2^32-1 (4_294_967_295 decimal), when it wraps around and starts
    /// increasing again from zero.
    Counter(u32),
    /// The Unsigned32 type represents integer-valued information between 0 and 2^32-1 inclusive (0
    /// to 4_294_967_295 decimal).
    UnsignedInt(u32),
    /// The TimeTicks type represents a non-negative integer which represents the time, modulo 2^32
    /// (4_294_967_296 decimal), in hundredths of a second between two epochs.
    TimeTicks(u32),
    /// The Opaque type is provided solely for backward-compatibility.
    Opaque(Vec<u8>),
    /// The Counter64 type represents a non-negative integer which monotonically increases until it
    /// reaches a maximum value of 2^64-1 (18_446_744_073_709_551_615 decimal), when it wraps
    /// around and starts increasing again from zero.
    BigCounter(u64),
    /// Some PDUs (e.g., the GetRequest-PDU) are concerned only with the name of a variable and not
    /// its value. In this case, the value portion of the variable binding is ignored by the
    /// receiving SNMP entity. The `UnSpecified` value is defined for use as the value portion of
    /// such bindings.
    #[default]
    Unspecified,
    /// If a variable binding's name does not have an object identifier prefix which exactly matches
    /// any variable, then its value is set to `NoSuchObject`.
    NoSuchObject,
    /// If a variable binding's name does not matches an existing instance, then its value is set to
    /// `NoSuchInstance`.
    NoSuchInstance,
    /// `EndOfMibView` signifies the end of the data in the requested view.
    EndOfMibView,
}

macro_rules! write_tagged_implicit {
    ($tag_num:expr, $writer:expr, $write_fn:expr, $val:expr) => {
        let tag = Tag::application($tag_num);
        $writer.write_tagged_implicit(tag, |writer| {
            $write_fn(writer, $val);
        })
    };
}

impl VarValue {
    const NO_SUCH_OBJECT_TAG_NUM: u64 = 0;
    const NO_SUCH_INSTANCE_TAG_NUM: u64 = 1;
    const END_OF_MIB_VIEW_TAG_NUM: u64 = 2;
    const IP_ADDRESS_TAG_NUM: u64 = 0;
    const COUNTER_TAG_NUM: u64 = 1;
    const UNSIGNED_INT_TAG_NUM: u64 = 2;
    const TIME_TICKS_INT_TAG_NUM: u64 = 3;
    const OPAQUE_TAG_NUM: u64 = 4;
    const BIG_COUNTER_TAG_NUM: u64 = 6;

    fn encode(&self, writer: DERWriter) {
        match self {
            Self::Int(i) => writer.write_i32(*i),
            Self::String(s) => writer.write_bytes(s),
            Self::ObjectId(oid) => writer.write_oid(&oid.0),
            Self::IpAddress(ip) => {
                write_tagged_implicit!(
                    Self::IP_ADDRESS_TAG_NUM,
                    writer,
                    DERWriter::write_bytes,
                    ip
                );
            }
            Self::Counter(c) => {
                write_tagged_implicit!(Self::COUNTER_TAG_NUM, writer, DERWriter::write_u32, *c);
            }
            Self::UnsignedInt(ui) => {
                write_tagged_implicit!(
                    Self::UNSIGNED_INT_TAG_NUM,
                    writer,
                    DERWriter::write_u32,
                    *ui
                );
            }
            Self::TimeTicks(tt) => {
                write_tagged_implicit!(
                    Self::TIME_TICKS_INT_TAG_NUM,
                    writer,
                    DERWriter::write_u32,
                    *tt
                );
            }
            Self::Opaque(o) => {
                write_tagged_implicit!(Self::OPAQUE_TAG_NUM, writer, DERWriter::write_bytes, o);
            }
            Self::BigCounter(bc) => {
                write_tagged_implicit!(
                    Self::BIG_COUNTER_TAG_NUM,
                    writer,
                    DERWriter::write_u64,
                    *bc
                );
            }
            Self::Unspecified => writer.write_null(),
            Self::NoSuchObject => Self::write_tagged_null(Self::NO_SUCH_OBJECT_TAG_NUM, writer),
            Self::NoSuchInstance => Self::write_tagged_null(Self::NO_SUCH_INSTANCE_TAG_NUM, writer),
            Self::EndOfMibView => Self::write_tagged_null(Self::END_OF_MIB_VIEW_TAG_NUM, writer),
        }
    }

    fn write_tagged_null(tag_num: u64, writer: DERWriter) {
        writer.write_tagged_implicit(Tag::context(tag_num), |writer| {
            writer.write_null();
        });
    }

    fn decode(reader: BERReader) -> ASN1Result<Self> {
        let tag = reader.lookahead_tag()?;
        let value = match tag {
            tags::TAG_NULL => {
                reader.read_null()?;
                VarValue::Unspecified
            }
            Tag {
                tag_class: TagClass::ContextSpecific,
                tag_number,
            } => {
                reader
                    .read_tagged_implicit(Tag::context(tag_number), |reader| reader.read_null())?;

                match tag_number {
                    Self::NO_SUCH_OBJECT_TAG_NUM => VarValue::NoSuchObject,
                    Self::NO_SUCH_INSTANCE_TAG_NUM => VarValue::NoSuchInstance,
                    Self::END_OF_MIB_VIEW_TAG_NUM => VarValue::EndOfMibView,
                    _ => return Err(ASN1Error::new(ASN1ErrorKind::Invalid)),
                }
            }
            tags::TAG_INTEGER => Self::Int(reader.read_i32()?),
            tags::TAG_OCTETSTRING => Self::String(reader.read_bytes()?),
            tags::TAG_OID => Self::ObjectId(ObjectIdent(reader.read_oid()?)),
            Tag {
                tag_class: TagClass::Application,
                tag_number: _,
            } => Self::decode_app_value(reader, tag)?,
            _ => return Err(ASN1Error::new(ASN1ErrorKind::Invalid)),
        };

        Ok(value)
    }

    fn decode_app_value(reader: BERReader, tag: Tag) -> ASN1Result<Self> {
        let value = match tag.tag_number {
            Self::IP_ADDRESS_TAG_NUM => {
                let ip = reader.read_tagged_implicit(tag, |reader| reader.read_bytes())?;
                let arr = ip[..]
                    .try_into()
                    .map_err(|_| ASN1Error::new(ASN1ErrorKind::Invalid))?;
                Self::IpAddress(arr)
            }
            Self::COUNTER_TAG_NUM => {
                let counter = reader.read_tagged_implicit(tag, |reader| reader.read_u32())?;
                Self::Counter(counter)
            }
            Self::UNSIGNED_INT_TAG_NUM => {
                let u_int = reader.read_tagged_implicit(tag, |reader| reader.read_u32())?;
                Self::UnsignedInt(u_int)
            }
            Self::TIME_TICKS_INT_TAG_NUM => {
                let time_ticks = reader.read_tagged_implicit(tag, |reader| reader.read_u32())?;
                Self::TimeTicks(time_ticks)
            }
            Self::OPAQUE_TAG_NUM => {
                let opaque = reader.read_tagged_implicit(tag, |reader| reader.read_bytes())?;
                Self::Opaque(opaque)
            }
            Self::BIG_COUNTER_TAG_NUM => {
                let counter = reader.read_tagged_implicit(tag, |reader| reader.read_u64())?;
                Self::BigCounter(counter)
            }
            _ => return Err(ASN1Error::new(ASN1ErrorKind::Invalid)),
        };

        Ok(value)
    }
}

<<<<<<< HEAD

=======
>>>>>>> a4149829
#[cfg(test)]
mod tests {
    use super::*;

    #[test]
    fn it_defaults_to_unspecified() {
        let name = ObjectIdent::from_slice(&[0x01, 0x03, 0x06, 0x01, 0x02, 0x01, 0x01, 0x01, 0x00]);
        let var_bind = VarBind::new(name);

        let encoded_var_bind = yasna::construct_der(|writer| var_bind.encode(writer));
        let expected = [
            0x30, 0x0c, 0x06, 0x08, 0x2b, 0x06, 0x01, 0x02, 0x01, 0x01, 0x01, 0x00, 0x05, 0x00,
        ];

        assert_eq!(encoded_var_bind, expected);
    }

    #[test]
    fn it_encodes_int() {
        let name = ObjectIdent::from_slice(&[0x01, 0x03, 0x06, 0x01, 0x02, 0x01, 0x01, 0x07, 0x00]);
        let var_bind = VarBind::with_value(name, VarValue::Int(76));

        let encoded_var_bind = yasna::construct_der(|writer| var_bind.encode(writer));
        let expected = [
            0x30, 0x0D, 0x06, 0x08, 0x2B, 0x06, 0x01, 0x02, 0x01, 0x01, 0x07, 0x00, 0x02, 0x01,
            0x4C,
        ];

        assert_eq!(encoded_var_bind, expected);
    }

    #[test]
    fn it_encodes_string() {
        let name = ObjectIdent::from_slice(&[0x01, 0x03, 0x06, 0x01, 0x02, 0x01, 0x01, 0x05, 0x00]);
        let var_bind = VarBind::with_value(name, VarValue::String(b"davids-mbp.lan".to_vec()));

        let encoded_var_bind = yasna::construct_der(|writer| var_bind.encode(writer));
        let expected = [
            0x30, 0x1A, 0x06, 0x08, 0x2B, 0x06, 0x01, 0x02, 0x01, 0x01, 0x05, 0x00, 0x04, 0x0E,
            0x64, 0x61, 0x76, 0x69, 0x64, 0x73, 0x2D, 0x6D, 0x62, 0x70, 0x2E, 0x6C, 0x61, 0x6E,
        ];

        assert_eq!(encoded_var_bind, expected);
    }

    #[test]
    fn it_encodes_oid() {
        let name = ObjectIdent::from_slice(&[
            0x01, 0x03, 0x06, 0x01, 0x02, 0x01, 0x19, 0x02, 0x03, 0x01, 0x02, 0x01,
        ]);
        let oid =
            ObjectIdent::from_slice(&[0x01, 0x03, 0x06, 0x01, 0x02, 0x01, 0x19, 0x02, 0x01, 0x02]);
        let var_bind = VarBind::with_value(name, VarValue::ObjectId(oid));

        let encoded_var_bind = yasna::construct_der(|writer| var_bind.encode(writer));
        let expected = [
            0x30, 0x18, 0x06, 0x0b, 0x2b, 0x06, 0x01, 0x02, 0x01, 0x19, 0x02, 0x03, 0x01, 0x02,
            0x01, 0x06, 0x09, 0x2B, 0x06, 0x01, 0x02, 0x01, 0x19, 0x02, 0x01, 0x02,
        ];

        assert_eq!(encoded_var_bind, expected);
    }

    #[test]
    fn it_encodes_ip() {
        let name = ObjectIdent::from_slice(&[
            0x01, 0x03, 0x06, 0x01, 0x02, 0x01, 0x04, 0x14, 0x01, 0x01, 0x7F, 0x00, 0x00, 0x01,
        ]);
        let ip = [127, 0, 0, 1];
        let var_bind = VarBind::with_value(name, VarValue::IpAddress(ip));

        let encoded_var_bind = yasna::construct_der(|writer| var_bind.encode(writer));
        let expected = [
            0x30, 0x15, 0x06, 0x0D, 0x2B, 0x06, 0x01, 0x02, 0x01, 0x04, 0x14, 0x01, 0x01, 0x7F,
            0x00, 0x00, 0x01, 0x40, 0x04, 0x7F, 0x00, 0x00, 0x01,
        ];

        assert_eq!(encoded_var_bind, expected);
    }

    #[test]
    fn it_encodes_counter() {
        let name = ObjectIdent::from_slice(&[
            0x01, 0x03, 0x06, 0x01, 0x02, 0x01, 0x02, 0x02, 0x01, 0x0A, 0x01,
        ]);
        let var_bind = VarBind::with_value(name, VarValue::Counter(685125474));

        let encoded_var_bind = yasna::construct_der(|writer| var_bind.encode(writer));
        let expected = [
            0x30, 0x12, 0x06, 0x0A, 0x2B, 0x06, 0x01, 0x02, 0x01, 0x02, 0x02, 0x01, 0x0A, 0x01,
            0x41, 0x04, 0x28, 0xD6, 0x2F, 0x62,
        ];

        assert_eq!(encoded_var_bind, expected);
    }

    #[test]
    fn it_encodes_unsigned_int() {
        let name = ObjectIdent::from_slice(&[
            0x01, 0x03, 0x06, 0x01, 0x02, 0x01, 0x02, 0x02, 0x01, 0x0A, 0x01,
        ]);
        let var_bind = VarBind::with_value(name, VarValue::UnsignedInt(685125474));

        let encoded_var_bind = yasna::construct_der(|writer| var_bind.encode(writer));
        let expected = [
            0x30, 0x12, 0x06, 0x0A, 0x2B, 0x06, 0x01, 0x02, 0x01, 0x02, 0x02, 0x01, 0x0A, 0x01,
            0x42, 0x04, 0x28, 0xD6, 0x2F, 0x62,
        ];

        assert_eq!(encoded_var_bind, expected);
    }

    #[test]
    fn it_encodes_time_ticks() {
        let name = ObjectIdent::from_slice(&[0x01, 0x03, 0x06, 0x01, 0x02, 0x01, 0x01, 0x03, 0x00]);
        let var_bind = VarBind::with_value(name, VarValue::TimeTicks(696006));

        let encoded_var_bind = yasna::construct_der(|writer| var_bind.encode(writer));
        let expected = [
            0x30, 0x0F, 0x06, 0x08, 0x2B, 0x06, 0x01, 0x02, 0x01, 0x01, 0x03, 0x00, 0x43, 0x03,
            0x0A, 0x9E, 0xC6,
        ];

        assert_eq!(encoded_var_bind, expected);
    }

    #[test]
    fn it_encodes_time_opaque() {
        let name = ObjectIdent::from_slice(&[
            0x01, 0x03, 0x06, 0x01, 0x04, 0x01, 0x7E5, 0x0A, 0x01, 0x06, 0x01,
        ]);
        let var_bind = VarBind::with_value(
            name,
            VarValue::Opaque(vec![0x9F, 0x78, 0x04, 0x3F, 0xE3, 0xD0, 0x00]),
        );

        let encoded_var_bind = yasna::construct_der(|writer| var_bind.encode(writer));
        let expected = [
            0x30, 0x16, 0x06, 0x0B, 0x2B, 0x06, 0x01, 0x04, 0x01, 0x8F, 0x65, 0x0A, 0x01, 0x06,
            0x01, 0x44, 0x07, 0x9F, 0x78, 0x04, 0x3F, 0xE3, 0xD0, 0x00,
        ];

        assert_eq!(encoded_var_bind, expected);
    }

    #[test]
    fn it_encodes_big_counter() {
        let name = ObjectIdent::from_slice(&[
            0x01, 0x03, 0x06, 0x01, 0x02, 0x01, 0x1F, 0x01, 0x01, 0x01, 0x06, 0x01,
        ]);
        let var_bind = VarBind::with_value(name, VarValue::BigCounter(687817183));

        let encoded_var_bind = yasna::construct_der(|writer| var_bind.encode(writer));
        let expected = [
            0x30, 0x13, 0x06, 0x0B, 0x2B, 0x06, 0x01, 0x02, 0x01, 0x1F, 0x01, 0x01, 0x01, 0x06,
            0x01, 0x46, 0x04, 0x28, 0xFF, 0x41, 0xDF,
        ];

        assert_eq!(encoded_var_bind, expected);
    }

    #[test]
    fn it_encodes_no_such_object() {
        let name = ObjectIdent::from_slice(&[0x01, 0x03, 0x06, 0x01, 0x02, 0x01, 0x50, 0x00, 0x01]);
        let var_bind = VarBind::with_value(name, VarValue::NoSuchObject);

        let encoded_var_bind = yasna::construct_der(|writer| var_bind.encode(writer));
        let expected = [
            0x30, 0x0C, 0x06, 0x08, 0x2B, 0x06, 0x01, 0x02, 0x01, 0x50, 0x00, 0x01, 0x80, 0x00,
        ];

        assert_eq!(encoded_var_bind, expected);
    }

    #[test]
    fn it_encodes_no_such_instance() {
        let name = ObjectIdent::from_slice(&[0x01, 0x03, 0x06, 0x01, 0x02, 0x01, 0x01, 0x03, 0x01]);
        let var_bind = VarBind::with_value(name, VarValue::NoSuchInstance);

        let encoded_var_bind = yasna::construct_der(|writer| var_bind.encode(writer));
        let expected = [
            0x30, 0x0C, 0x06, 0x08, 0x2B, 0x06, 0x01, 0x02, 0x01, 0x01, 0x03, 0x01, 0x81, 0x00,
        ];

        assert_eq!(encoded_var_bind, expected);
    }

    #[test]
    fn it_encodes_end_of_mib_view() {
        let name = ObjectIdent::from_slice(&[
            0x01, 0x03, 0x06, 0x01, 0x06, 0x03, 0x10, 0x01, 0x05, 0x02, 0x01, 0x06, 0x09, 0x76,
            0x69, 0x65, 0x77, 0x43, 0x6F, 0x6D, 0x6D, 0x32, 0x08, 0x01, 0x03, 0x06, 0x01, 0x02,
            0x01, 0x01, 0x04,
        ]);
        let var_bind = VarBind::with_value(name, VarValue::EndOfMibView);

        let encoded_var_bind = yasna::construct_der(|writer| var_bind.encode(writer));
        let expected = vec![
            0x30, 0x22, 0x06, 0x1E, 0x2B, 0x06, 0x01, 0x06, 0x03, 0x10, 0x01, 0x05, 0x02, 0x01,
            0x06, 0x09, 0x76, 0x69, 0x65, 0x77, 0x43, 0x6F, 0x6D, 0x6D, 0x32, 0x08, 0x01, 0x03,
            0x06, 0x01, 0x02, 0x01, 0x01, 0x04, 0x82, 0x00,
        ];

        assert_eq!(encoded_var_bind, expected);
    }

    #[test]
    fn it_decodes_int() -> ASN1Result<()> {
        let encoded_var_bind = [
            0x30, 0x0D, 0x06, 0x08, 0x2B, 0x06, 0x01, 0x02, 0x01, 0x01, 0x07, 0x00, 0x02, 0x01,
            0x4C,
        ];
        let var_bind = yasna::parse_ber(&encoded_var_bind, VarBind::decode)?;
        let name = ObjectIdent::from_slice(&[0x01, 0x03, 0x06, 0x01, 0x02, 0x01, 0x01, 0x07, 0x00]);

        assert_eq!(var_bind.name, name);
        assert_eq!(var_bind.value, VarValue::Int(76));

        Ok(())
    }

    #[test]
    fn it_decodes_string() -> ASN1Result<()> {
        let encoded_var_bind = [
            0x30, 0x1A, 0x06, 0x08, 0x2B, 0x06, 0x01, 0x02, 0x01, 0x01, 0x05, 0x00, 0x04, 0x0E,
            0x64, 0x61, 0x76, 0x69, 0x64, 0x73, 0x2D, 0x6D, 0x62, 0x70, 0x2E, 0x6C, 0x61, 0x6E,
        ];
        let var_bind = yasna::parse_ber(&encoded_var_bind, VarBind::decode)?;
        let name = ObjectIdent::from_slice(&[0x01, 0x03, 0x06, 0x01, 0x02, 0x01, 0x01, 0x05, 0x00]);

        assert_eq!(var_bind.name, name);
        assert_eq!(var_bind.value, VarValue::String(b"davids-mbp.lan".to_vec()));

        Ok(())
    }

    #[test]
    fn it_decodes_oid() -> ASN1Result<()> {
        let encoded_var_bind = [
            0x30, 0x18, 0x06, 0x0b, 0x2b, 0x06, 0x01, 0x02, 0x01, 0x19, 0x02, 0x03, 0x01, 0x02,
            0x01, 0x06, 0x09, 0x2B, 0x06, 0x01, 0x02, 0x01, 0x19, 0x02, 0x01, 0x02,
        ];
        let var_bind = yasna::parse_ber(&encoded_var_bind, VarBind::decode)?;
        let name = ObjectIdent::from_slice(&[
            0x01, 0x03, 0x06, 0x01, 0x02, 0x01, 0x19, 0x02, 0x03, 0x01, 0x02, 0x01,
        ]);
        let oid =
            ObjectIdent::from_slice(&[0x01, 0x03, 0x06, 0x01, 0x02, 0x01, 0x19, 0x02, 0x01, 0x02]);

        assert_eq!(var_bind.name, name);
        assert_eq!(var_bind.value, VarValue::ObjectId(oid));

        Ok(())
    }

    #[test]
    fn it_decodes_ip() -> ASN1Result<()> {
        let encoded_var_bind = [
            0x30, 0x15, 0x06, 0x0D, 0x2B, 0x06, 0x01, 0x02, 0x01, 0x04, 0x14, 0x01, 0x01, 0x7F,
            0x00, 0x00, 0x01, 0x40, 0x04, 0x7F, 0x00, 0x00, 0x01,
        ];
        let var_bind = yasna::parse_ber(&encoded_var_bind, VarBind::decode)?;
        let name = ObjectIdent::from_slice(&[
            0x01, 0x03, 0x06, 0x01, 0x02, 0x01, 0x04, 0x14, 0x01, 0x01, 0x7F, 0x00, 0x00, 0x01,
        ]);

        assert_eq!(var_bind.name, name);
        assert_eq!(var_bind.value, VarValue::IpAddress([127, 0, 0, 1]));

        Ok(())
    }

    #[test]
    fn it_decodes_counter() -> ASN1Result<()> {
        let encoded_var_bind = [
            0x30, 0x12, 0x06, 0x0A, 0x2B, 0x06, 0x01, 0x02, 0x01, 0x02, 0x02, 0x01, 0x0A, 0x01,
            0x41, 0x04, 0x28, 0xD6, 0x2F, 0x62,
        ];
        let var_bind = yasna::parse_ber(&encoded_var_bind, VarBind::decode)?;
        let name = ObjectIdent::from_slice(&[
            0x01, 0x03, 0x06, 0x01, 0x02, 0x01, 0x02, 0x02, 0x01, 0x0A, 0x01,
        ]);

        assert_eq!(var_bind.name, name);
        assert_eq!(var_bind.value, VarValue::Counter(685125474));

        Ok(())
    }

    #[test]
    fn it_decodes_unsigned_int() -> ASN1Result<()> {
        let encoded_var_bind = [
            0x30, 0x12, 0x06, 0x0A, 0x2B, 0x06, 0x01, 0x02, 0x01, 0x02, 0x02, 0x01, 0x0A, 0x01,
            0x42, 0x04, 0x28, 0xD6, 0x2F, 0x62,
        ];
        let var_bind = yasna::parse_ber(&encoded_var_bind, VarBind::decode)?;
        let name = ObjectIdent::from_slice(&[
            0x01, 0x03, 0x06, 0x01, 0x02, 0x01, 0x02, 0x02, 0x01, 0x0A, 0x01,
        ]);

        assert_eq!(var_bind.name, name);
        assert_eq!(var_bind.value, VarValue::UnsignedInt(685125474));

        Ok(())
    }

    #[test]
    fn it_decodes_time_ticks() -> ASN1Result<()> {
        let encoded_var_bind = [
            0x30, 0x0F, 0x06, 0x08, 0x2B, 0x06, 0x01, 0x02, 0x01, 0x01, 0x03, 0x00, 0x43, 0x03,
            0x0A, 0x9E, 0xC6,
        ];
        let var_bind = yasna::parse_ber(&encoded_var_bind, VarBind::decode)?;
        let name = ObjectIdent::from_slice(&[0x01, 0x03, 0x06, 0x01, 0x02, 0x01, 0x01, 0x03, 0x00]);

        assert_eq!(var_bind.name, name);
        assert_eq!(var_bind.value, VarValue::TimeTicks(696006));

        Ok(())
    }

    #[test]
    fn it_decodes_time_opaque() -> ASN1Result<()> {
        let encoded_var_bind = [
            0x30, 0x16, 0x06, 0x0B, 0x2B, 0x06, 0x01, 0x04, 0x01, 0x8F, 0x65, 0x0A, 0x01, 0x06,
            0x01, 0x44, 0x07, 0x9F, 0x78, 0x04, 0x3F, 0xE3, 0xD0, 0x00,
        ];
        let var_bind = yasna::parse_ber(&encoded_var_bind, VarBind::decode)?;
        let name = ObjectIdent::from_slice(&[
            0x01, 0x03, 0x06, 0x01, 0x04, 0x01, 0x7E5, 0x0A, 0x01, 0x06, 0x01,
        ]);

        assert_eq!(var_bind.name, name);
        assert_eq!(
            var_bind.value,
            VarValue::Opaque(vec![0x9F, 0x78, 0x04, 0x3F, 0xE3, 0xD0, 0x00])
        );

        Ok(())
    }

    #[test]
    fn it_decodes_big_counter() -> ASN1Result<()> {
        let encoded_var_bind = [
            0x30, 0x13, 0x06, 0x0B, 0x2B, 0x06, 0x01, 0x02, 0x01, 0x1F, 0x01, 0x01, 0x01, 0x06,
            0x01, 0x46, 0x04, 0x28, 0xFF, 0x41, 0xDF,
        ];
        let var_bind = yasna::parse_ber(&encoded_var_bind, VarBind::decode)?;
        let name = ObjectIdent::from_slice(&[
            0x01, 0x03, 0x06, 0x01, 0x02, 0x01, 0x1F, 0x01, 0x01, 0x01, 0x06, 0x01,
        ]);

        assert_eq!(var_bind.name, name);
        assert_eq!(var_bind.value, VarValue::BigCounter(687817183));

        Ok(())
    }

    #[test]
    fn it_decodes_no_such_object() -> ASN1Result<()> {
        let encoded_var_bind = [
            0x30, 0x0C, 0x06, 0x08, 0x2B, 0x06, 0x01, 0x02, 0x01, 0x50, 0x00, 0x01, 0x80, 0x00,
        ];
        let var_bind = yasna::parse_ber(&encoded_var_bind, VarBind::decode)?;
        let name = ObjectIdent::from_slice(&[0x01, 0x03, 0x06, 0x01, 0x02, 0x01, 0x50, 0x00, 0x01]);

        assert_eq!(var_bind.name, name);
        assert_eq!(var_bind.value, VarValue::NoSuchObject);

        Ok(())
    }

    #[test]
    fn it_decodes_no_such_instance() -> ASN1Result<()> {
        let encoded_var_bind = [
            0x30, 0x0C, 0x06, 0x08, 0x2B, 0x06, 0x01, 0x02, 0x01, 0x01, 0x03, 0x01, 0x81, 0x00,
        ];
        let var_bind = yasna::parse_ber(&encoded_var_bind, VarBind::decode)?;
        let name = ObjectIdent::from_slice(&[0x01, 0x03, 0x06, 0x01, 0x02, 0x01, 0x01, 0x03, 0x01]);

        assert_eq!(var_bind.name, name);
        assert_eq!(var_bind.value, VarValue::NoSuchInstance);

        Ok(())
    }

    #[test]
    fn it_decodes_end_of_mib_view() -> ASN1Result<()> {
        let encoded_var_bind = vec![
            0x30, 0x22, 0x06, 0x1E, 0x2B, 0x06, 0x01, 0x06, 0x03, 0x10, 0x01, 0x05, 0x02, 0x01,
            0x06, 0x09, 0x76, 0x69, 0x65, 0x77, 0x43, 0x6F, 0x6D, 0x6D, 0x32, 0x08, 0x01, 0x03,
            0x06, 0x01, 0x02, 0x01, 0x01, 0x04, 0x82, 0x00,
        ];
        let var_bind = yasna::parse_ber(&encoded_var_bind, VarBind::decode)?;
        let name = ObjectIdent::from_slice(&[
            0x01, 0x03, 0x06, 0x01, 0x06, 0x03, 0x10, 0x01, 0x05, 0x02, 0x01, 0x06, 0x09, 0x76,
            0x69, 0x65, 0x77, 0x43, 0x6F, 0x6D, 0x6D, 0x32, 0x08, 0x01, 0x03, 0x06, 0x01, 0x02,
            0x01, 0x01, 0x04,
        ]);

        assert_eq!(var_bind.name, name);
        assert_eq!(var_bind.value, VarValue::EndOfMibView);

        Ok(())
    }

    #[test]
    fn read_oid_returns_oid() {
        let name = [0x06, 0x04, 0x2A, 0x81, 0x00, 0x01];
        let result = yasna::parse_ber(&name, VarBind::read_oid);

        assert_eq!(
            result,
            Ok(ObjectIdent::from_slice(&[0x01, 0x02, 0x80, 0x01]))
        );
    }

    #[test]
    fn read_oid_returns_invalid_error_when_not_oid_tag() {
        let int = [0x02, 0x03, 0x01, 0x00, 0x01];
        let result = yasna::parse_ber(&int, VarBind::read_oid);

        assert_eq!(result, Err(ASN1Error::new(ASN1ErrorKind::Invalid)));
    }

    #[test]
    fn read_oid_returns_invalid_error_when_oid_is_empty() {
        let int = [0x06, 0x00];
        let result = yasna::parse_ber(&int, VarBind::read_oid);

        assert_eq!(result, Err(ASN1Error::new(ASN1ErrorKind::Invalid)));
    }

    #[test]
    fn read_oid_returns_invalid_error_when_oid_last_byte_significant_bit_set() {
        let int = [0x06, 0x02, 0x01, 0x80];
        let result = yasna::parse_ber(&int, VarBind::read_oid);

        assert_eq!(result, Err(ASN1Error::new(ASN1ErrorKind::Invalid)));
    }
}<|MERGE_RESOLUTION|>--- conflicted
+++ resolved
@@ -189,11 +189,7 @@
 ///
 /// let var_value = VarValue::Int(1);
 /// ```
-<<<<<<< HEAD
-#[derive(Clone, Debug, Eq, PartialEq, Hash, Default)]
-=======
 #[derive(Default, Clone, Debug, Eq, PartialEq, Hash)]
->>>>>>> a4149829
 pub enum VarValue {
     /// The Integer32 type represents integer-valued information between -2^31 and 2^31-1 inclusive
     /// (-2_147_483_648 to 2_147_483_647 decimal).
@@ -383,10 +379,6 @@
     }
 }
 
-<<<<<<< HEAD
-
-=======
->>>>>>> a4149829
 #[cfg(test)]
 mod tests {
     use super::*;
